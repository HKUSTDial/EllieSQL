import asyncio
from src.core.llm import LLMBase
from src.modules.schema_linking.basic_linker import BasicSchemaLinker
from src.modules.sql_generation.gpt_generator import GPTSQLGenerator
from src.modules.post_processing.reflection import ReflectionPostProcessor
from src.pipeline import ElephantSQLPipeline


import json

# 加载JSON文件
def load_json(file_path):
    with open(file_path, 'r', encoding='utf-8') as file:
        return json.load(file)

async def main():
    # 初始化LLM
    llm = LLMBase()
    
    # 初始化各个模块，可以指定具体的参数
    schema_linker = BasicSchemaLinker(
        llm, 
        model="gpt-3.5-turbo-0613",
        temperature=0.5,
        max_tokens=1000
    )
    
    sql_generator = GPTSQLGenerator(
        llm, 
        model="gpt-3.5-turbo-0613",
        temperature=0.5,
        max_tokens=1000
    )
    
    post_processor = ReflectionPostProcessor(
        llm, 
        model="gpt-3.5-turbo-0613",
        temperature=0.5,
        max_tokens=1000
    )
    
    # 创建pipeline
    pipeline = ElephantSQLPipeline(
        schema_linker=schema_linker,
        sql_generator=sql_generator,
        post_processor=post_processor
    )
    
<<<<<<< HEAD
    # 示例schema
=======

    spider_dev_schemas_file = ".\\data\\spider_dev_schemas.json"
    bird_dev_schemas_file = "./data/bird_dev_schemas.json"
    spider_dev_schemas_data = load_json(spider_dev_schemas_file)
    bird_dev_schemas_data = load_json(bird_dev_schemas_file)

    merge_devs_demo_file = "./data/merge_devs_demo.json"
    merge_devs_demo_data = load_json(merge_devs_demo_file)

    for item in merge_devs_demo_data:
        source = item.get("source", "")
        schema_file = source+"_schemas.json"
        schema_data = load_json("./data/"+schema_file)

        db_id = item.get("db_id", "")
        schema = {}
        for i in schema_data:
            if i.get("database") == db_id:
                schema = i
                break

        query = item.get("question")

        #print(schema)

    # # 示例schema
>>>>>>> e5a93471
    # schema = {
    #     "tables": [
    #         {
    #             "name": "students",
    #             "columns": ["id", "name", "age", "class_id", "gender", "birthday", "email", "phone"]
    #         },
    #         {
    #             "name": "classes",
    #             "columns": ["id", "name", "teacher_id", "location"]
    #         }
    #     ]
    # }
<<<<<<< HEAD
    schema = {
        "database": "body_builder",
        "tables": [
        {
            "table": "body_builder",
            "columns": [
            "Body_Builder_ID",
            "People_ID",
            "Snatch",
            "Clean_Jerk",
            "Total"
            ],
            "primary_keys": [
            "Body_Builder_ID"
            ]
        },
        {
            "table": "people",
            "columns": [
            "People_ID",
            "Name",
            "Height",
            "Weight",
            "Birth_Date",
            "Birth_Place"
            ],
            "primary_keys": [
            "People_ID"
            ]
        }
        ],
        "foreign_keys": [
        {
            "table": [
            "body_builder",
            "people"
            ],
            "column": [
            "People_ID",
            "People_ID"
            ]
        }
        ],
        "foreign_key_count": 1,
        "table_count": 2,
        "total_column_count": 11
    }
    
    # 示例查询
    query = "找出体重超过100kg的人他们的姓名和身高以及Body_Builder_ID"
=======
    
    # # 示例查询
    # query = "找出所有18岁以上的学生的姓名和性别及其所在班级的名称"
>>>>>>> e5a93471
    
        # 处理查询
        result = await pipeline.process(query, schema)
    
        # 打印结果
        print("最终SQL:", result["processed_sql"])
        print("result:", result)
        print("\nLLM调用统计:")
        print(f"总调用次数: {llm.metrics.total_calls}")
        print(f"每个模型调用次数: {llm.metrics.model_calls}")
        print(f"总输入tokens: {llm.metrics.total_input_tokens}")
        print(f"总输出tokens: {llm.metrics.total_output_tokens}")
        print("\n按模块统计:")
        print(llm.metrics.module_stats)
        for module, stats in llm.metrics.module_stats.items():
            print(f"\n{module}:")
            print(f"  调用次数: {stats['calls']}")
            print(f"  输入tokens: {stats['input_tokens']}")
            print(f"  输出tokens: {stats['output_tokens']}")

if __name__ == "__main__":
    asyncio.run(main()) <|MERGE_RESOLUTION|>--- conflicted
+++ resolved
@@ -46,9 +46,6 @@
         post_processor=post_processor
     )
     
-<<<<<<< HEAD
-    # 示例schema
-=======
 
     spider_dev_schemas_file = ".\\data\\spider_dev_schemas.json"
     bird_dev_schemas_file = "./data/bird_dev_schemas.json"
@@ -75,7 +72,6 @@
         #print(schema)
 
     # # 示例schema
->>>>>>> e5a93471
     # schema = {
     #     "tables": [
     #         {
@@ -88,62 +84,9 @@
     #         }
     #     ]
     # }
-<<<<<<< HEAD
-    schema = {
-        "database": "body_builder",
-        "tables": [
-        {
-            "table": "body_builder",
-            "columns": [
-            "Body_Builder_ID",
-            "People_ID",
-            "Snatch",
-            "Clean_Jerk",
-            "Total"
-            ],
-            "primary_keys": [
-            "Body_Builder_ID"
-            ]
-        },
-        {
-            "table": "people",
-            "columns": [
-            "People_ID",
-            "Name",
-            "Height",
-            "Weight",
-            "Birth_Date",
-            "Birth_Place"
-            ],
-            "primary_keys": [
-            "People_ID"
-            ]
-        }
-        ],
-        "foreign_keys": [
-        {
-            "table": [
-            "body_builder",
-            "people"
-            ],
-            "column": [
-            "People_ID",
-            "People_ID"
-            ]
-        }
-        ],
-        "foreign_key_count": 1,
-        "table_count": 2,
-        "total_column_count": 11
-    }
-    
-    # 示例查询
-    query = "找出体重超过100kg的人他们的姓名和身高以及Body_Builder_ID"
-=======
     
     # # 示例查询
     # query = "找出所有18岁以上的学生的姓名和性别及其所在班级的名称"
->>>>>>> e5a93471
     
         # 处理查询
         result = await pipeline.process(query, schema)
