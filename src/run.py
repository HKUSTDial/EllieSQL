--- conflicted
+++ resolved
@@ -22,15 +22,11 @@
     
     # 创建router
     # router = TableCountRouter()
-<<<<<<< HEAD
     router = QwenClassifierRouter(
         seed=42,
         lora_path="/data/zhuyizhang/saves/Qwen2.5-0.5B-router/important/qwen_classifier_on_bird_dev_penalty/final_model_classifier"  # 可选参数
     )
-=======
-    # router = QwenClassifierRouter(seed=42)
-    router = KNNClassifierRouter()
->>>>>>> 385c29f6
+    # router = KNNClassifierRouter()
     
     # 注册生成器
     router.register_generator(PipelineLevel.BASIC.value, 
